[package]
name = "rustls-cng"
version = "0.4.0"
<<<<<<< HEAD
authors = ["Dmitry Pankratov <dmitry@pankratov.net>, Michallis Pashidis <michallis@trust1team.com>"]
=======
authors = ["Dmitry Pankratov <dmitry@pankratov.net>"]
>>>>>>> f7ce7967
description = "Windows CNG API bridge for rustls"
license = "MIT/Apache-2.0"
repository = "https://github.com/rustls/rustls-cng"
documentation = "https://rustls.github.io/rustls-cng/doc/rustls_cng"
readme = "README.md"
keywords = ["cng", "tls", "rustls", "windows"]
edition = "2021"

[package.metadata.docs.rs]
targets = ["x86_64-pc-windows-gnu", "x86_64-pc-windows-msvc"]

[dependencies]
rustls = "0.22"
sha2 = "0.10"
windows-sys = { version = "0.52", features = ["Win32_Foundation", "Win32_Security_Cryptography"] }
#cryptoki = { version = "temp-0.2.2", git = "https://github.com/Trust1Team/rust-cryptoki-temp" }

[dev-dependencies]
anyhow = "1"
clap = { version = "4", features = ["derive"] }
rustls-pki-types = "1"<|MERGE_RESOLUTION|>--- conflicted
+++ resolved
@@ -1,11 +1,7 @@
 [package]
 name = "rustls-cng"
 version = "0.4.0"
-<<<<<<< HEAD
-authors = ["Dmitry Pankratov <dmitry@pankratov.net>, Michallis Pashidis <michallis@trust1team.com>"]
-=======
 authors = ["Dmitry Pankratov <dmitry@pankratov.net>"]
->>>>>>> f7ce7967
 description = "Windows CNG API bridge for rustls"
 license = "MIT/Apache-2.0"
 repository = "https://github.com/rustls/rustls-cng"
@@ -21,7 +17,6 @@
 rustls = "0.22"
 sha2 = "0.10"
 windows-sys = { version = "0.52", features = ["Win32_Foundation", "Win32_Security_Cryptography"] }
-#cryptoki = { version = "temp-0.2.2", git = "https://github.com/Trust1Team/rust-cryptoki-temp" }
 
 [dev-dependencies]
 anyhow = "1"
